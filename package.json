{
  "name": "@tetherto/wdk-wallet-spark",
  "version": "1.0.0-beta.2",
  "description": "A simple package to manage BIP-32 wallets for the Spark blockchain.",
  "keywords": [
    "wdk",
    "wallet",
    "bip-32",
    "spark"
  ],
  "author": "Tether",
  "license": "Apache-2.0",
  "repository": {
    "type": "git",
    "url": "git://github.com/tetherto/wdk-wallet-spark.git"
  },
  "main": "index.js",
  "type": "module",
  "types": "./types",
  "scripts": {
    "build:types": "rimraf *.d.ts **/*.d.ts; tsc",
    "lint": "standard --env jest",
    "lint:fix": "standard --fix --env jest",
    "test": "cross-env NODE_OPTIONS=--experimental-vm-modules jest",
    "test:coverage": "cross-env NODE_OPTIONS=--experimental-vm-modules jest --coverage"
  },
  "dependencies": {
    "@buildonspark/bare": "0.0.7",
    "@buildonspark/spark-sdk": "0.2.12",
    "@scure/bip32": "1.7.0",
    "@sparkscan/api-node-sdk-client": "0.1.8",
<<<<<<< HEAD
    "@wdk/wallet": "https://github.com/davi0kprogramsthings/wdk-wallet.git#develop",
    "bare-node-runtime": "1.0.3",
=======
    "@tetherto/wdk-wallet": "^1.0.0-beta.1",
    "bare-wdk-runtime": "2.0.1",
>>>>>>> 67ea73ee
    "bip39": "3.1.0",
    "sodium-universal": "5.0.1"
  },
  "devDependencies": {
    "cross-env": "7.0.3",
    "jest": "29.7.0",
    "rimraf": "6.0.1",
    "standard": "17.1.2",
    "typescript": "5.8.3"
  },
  "exports": {
    ".": {
      "types": "./types/index.d.ts",
      "bare": "./bare.js",
      "default": "./index.js"
    },
    "./package": {
      "default": "./package.json"
    }
  },
    "publishConfig": {
    "access": "restricted",
    "registry": "https://registry.npmjs.org/"
  },
  "standard": {
    "ignore": [
      "bare.js",
      "tests/**/*.js"
    ]
  }
}<|MERGE_RESOLUTION|>--- conflicted
+++ resolved
@@ -29,13 +29,8 @@
     "@buildonspark/spark-sdk": "0.2.12",
     "@scure/bip32": "1.7.0",
     "@sparkscan/api-node-sdk-client": "0.1.8",
-<<<<<<< HEAD
-    "@wdk/wallet": "https://github.com/davi0kprogramsthings/wdk-wallet.git#develop",
+    "@tetherto/wdk-wallet": "^1.0.0-beta.1",
     "bare-node-runtime": "1.0.3",
-=======
-    "@tetherto/wdk-wallet": "^1.0.0-beta.1",
-    "bare-wdk-runtime": "2.0.1",
->>>>>>> 67ea73ee
     "bip39": "3.1.0",
     "sodium-universal": "5.0.1"
   },
