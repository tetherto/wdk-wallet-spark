--- conflicted
+++ resolved
@@ -38,7 +38,7 @@
   },
   "devDependencies": {
     "cross-env": "7.0.3",
-    "noba": "1.4.1",
+    "noba": "^1.4.3",
     "rimraf": "6.0.1",
     "standard": "17.1.2",
     "typescript": "5.8.3"
@@ -53,13 +53,8 @@
       "default": "./package.json"
     }
   },
-<<<<<<< HEAD
   "publishConfig": {
-    "access": "restricted",
-=======
-    "publishConfig": {
     "access": "public",
->>>>>>> 745ab264
     "registry": "https://registry.npmjs.org/"
   },
   "standard": {
