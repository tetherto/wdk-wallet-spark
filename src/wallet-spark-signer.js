--- conflicted
+++ resolved
@@ -13,11 +13,7 @@
 // limitations under the License.
 'use strict'
 
-<<<<<<< HEAD
-import { ValidationError, getMasterHDKeyFromSeed, Network } from '@buildonspark/spark-sdk'
-=======
 import { ValidationError } from '@buildonspark/spark-sdk'
->>>>>>> 8d3b498d
 import { DefaultSparkSigner } from '@buildonspark/spark-sdk/signer'
 import { getMasterHDKeyFromSeed } from '@buildonspark/spark-sdk/utils'
 
