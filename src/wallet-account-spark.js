// Copyright 2024 Tether Operations Limited
//
// Licensed under the Apache License, Version 2.0 (the "License");
// you may not use this file except in compliance with the License.
// You may obtain a copy of the License at
//
//     http://www.apache.org/licenses/LICENSE-2.0
//
// Unless required by applicable law or agreed to in writing, software
// distributed under the License is distributed on an "AS IS" BASIS,
// WITHOUT WARRANTIES OR CONDITIONS OF ANY KIND, either express or implied.
// See the License for the specific language governing permissions and
// limitations under the License.
'use strict'

<<<<<<< HEAD
import { getLatestDepositTxId } from '@buildonspark/spark-sdk'

import { bytesToHex } from '@noble/curves/abstract/utils'

/**
 * @typedef {import('@buildonspark/spark-sdk').SparkWallet} SparkWallet
 */
=======
import { getLatestDepositTxId, Network } from '@buildonspark/spark-sdk/utils'

import { bytesToHex } from '@noble/curves/abstract/utils'
>>>>>>> 8d3b498d

/**
 * @typedef {import('@buildonspark/spark-sdk/types').WalletLeaf} WalletLeaf
 */

/**
 * @typedef {import('@buildonspark/spark-sdk/types').CoopExitRequest} CoopExitRequest
 */

/**
 * @typedef {import('@buildonspark/spark-sdk/types').LightningReceiveRequest} LightningReceiveRequest
 */

/**
 * @typedef {import('@buildonspark/spark-sdk/types').LightningSendRequest} LightningSendRequest
 */

/**
 * @typedef {import('@buildonspark/spark-sdk/types').WalletTransfer} SparkTransfer
 */

/**
 * @typedef {Object} KeyPair
 * @property {string} publicKey - The public key.
 * @property {string} privateKey - The private key.
 */

/**
 * @typedef {Object} SparkTransaction
 * @property {string} to - The transaction's recipient.
 * @property {number} value - The amount of bitcoins to send to the recipient (in satoshis).
 */

export default class WalletAccountSpark {
  #wallet
  #signer

<<<<<<< HEAD
  /**
   * @param {SparkWallet} wallet - The wallet.
   */
  constructor (wallet) {
    this.#wallet = wallet
=======
  constructor (wallet) {
    this.#wallet = wallet

>>>>>>> 8d3b498d
    this.#signer = wallet.config.signer
  }

  /**
   * The derivation path's index of this account.
   *
   * @type {number}
   */
  get index () {
    return this.#signer.index
  }

  /**
   * The derivation path of this account.
   *
   * @type {string}
   */
  get path () {
    const accountNumber = Network[this.#wallet.config.config.network]

    return `m/8797555'/${accountNumber}'/${this.index}'/0'`
  }

  /**
   * The account's key pair.
   *
   * @type {KeyPair}
   */
  get keyPair () {
    return {
      publicKey: bytesToHex(this.#signer.identityKey.publicKey),
      privateKey: bytesToHex(this.#signer.identityKey.privateKey)
    }
  }

  /**
   * Returns the account's address.
   *
   * @returns {Promise<string>} The account's address.
   */
  async getAddress () {
    return await this.#wallet.getSparkAddress()
  }

  /**
   * Signs a message.
   *
   * @param {string} message - The message to sign.
   * @returns {Promise<string>} The message's signature.
   */
  async sign (message) {
    return await this.#wallet.signMessageWithIdentityKey(message)
  }

  /**
   * Verifies a message's signature.
   *
   * @param {string} message - The original message.
   * @param {string} signature - The signature to verify.
   * @returns {Promise<boolean>} True if the signature is valid.
   */
  async verify (message, signature) {
    return await this.#wallet.validateMessageWithIdentityKey(message, signature)
  }

  /**
   * Quotes a transaction.
   *
   * @param {SparkTransaction} tx - The transaction to quote.
   * @returns {Promise<number>} The transaction's fee (in satoshis).
   */
  async quoteTransaction ({ to, value }) {
    return 0
  }

  /**
   * Sends a transaction.
   *
   * @param {SparkTransaction} tx - The transaction to send.
   * @returns {Promise<string>} The transaction's hash.
   */
  async sendTransaction ({ to, value }) {
    const transfer = await this.#wallet.transfer({
      receiverSparkAddress: to,
      amountSats: value
    })

    return transfer.id
  }

  /**
   * Returns the account's native token balance.
   *
   * @returns {Promise<number>} The native token balance.
   */
  async getBalance () {
    const { balance } = await this.#wallet.getBalance()

    return Number(balance)
  }

  /**
   * Returns the account balance for a specific token.
   *
   * @param {string} tokenAddress - The smart contract address of the token.
   * @returns {Promise<number>} The token balance.
   */
  async getTokenBalance (tokenAddress) {
    throw new Error('Not supported by the spark blockchain.')
  }

  /**
   * Generates a single-use deposit address for bitcoin deposits from layer 1.
   * Once you deposit funds to this address, it cannot be used again.
   *
   * @returns {Promise<string>} The single-use deposit address.
   */
  async getSingleUseDepositAddress () {
    return await this.#wallet.getSingleUseDepositAddress()
  }

  /**
   * Claims a deposit to the wallet.

   * @param {string} txId - The transaction id of the deposit.
   * @returns {Promise<WalletLeaf[] | undefined>} The nodes resulting from the deposit.
   */
  async claimDeposit (txId) {
    return await this.#wallet.claimDeposit(txId)
  }

  /**
   * Checks for a confirmed deposit to the specified deposit address.
   *
   * @param {string} depositAddress - The deposit address to check.
   * @returns {Promise<string | null>} The transaction id if found, null otherwise.
   */
  async getLatestDepositTxId (depositAddress) {
    return await getLatestDepositTxId(depositAddress)
  }

  /**
   * Initiates a withdrawal to move funds from the Spark network to an on-chain Bitcoin address.
   *
   * @property {Object} options - The withdrawal's options.
   * @property {string} options.to - The Bitcoin address where the funds should be sent.
   * @property {number} options.value - The amount in satoshis to withdraw.
   * @returns {Promise<CoopExitRequest | null | undefined>} The withdrawal request details, or null/undefined if the request cannot be completed.
   */
  async withdraw ({ to, value }) {
    return await this.#wallet.withdraw({
      onchainAddress: to,
      amountSats: value,
      exitSpeed: 'MEDIUM'
    })
  }

  /**
   * Creates a Lightning invoice for receiving payments.
   *
   * @param {Object} options - The invoice options.
   * @param {number} options.value - The amount in satoshis.
   * @param {string} [options.memo] - An optional description for the invoice.
   * @returns {Promise<LightningReceiveRequest>} BOLT11 encoded invoice.
   */
  async createLightningInvoice ({ value, memo }) {
    return await this.#wallet.createLightningInvoice({
      amountSats: value,
      memo
    })
  }

  /**
   * Get a Lightning receive request by id.
   *
   * @param {string} invoiceId - The id of the Lightning receive request.
   * @returns {Promise<LightningReceiveRequest | null>} The Lightning receive request.
   */
  async getLightningReceiveRequest (invoiceId) {
    return await this.#wallet.getLightningReceiveRequest(invoiceId)
  }

  /**
   * Pays a Lightning invoice.
   *
   * @param {Object} options - The payment options.
   * @param {string} options.invoice - The BOLT11-encoded Lightning invoice to pay.
   * @param {number} options.maxFeeSats - The maximum fee in satoshis to pay.
   * @returns {Promise<LightningSendRequest>} The Lightning payment request details.
   */
  async payLightningInvoice ({ invoice, maxFeeSats }) {
    return await this.#wallet.payLightningInvoice({
      invoice,
      maxFeeSats
    })
  }

  /**
   * Gets fee estimate for sending Lightning payments.
   *
   * @param {Object} options - The fee estimation options.
   * @param {string} options.invoice - The BOLT11-encoded Lightning invoice to estimate fees for.
   * @returns {Promise<number>} Fee estimate for sending Lightning payments.
   */
  async getLightningSendFeeEstimate ({ invoice }) {
    return await this.#wallet.getLightningSendFeeEstimate({
      encodedInvoice: invoice
    })
  }

  /**
   * Returns the bitcoin transfers history of the account.
   *
   * @param {Object} [options] - The options.
   * @param {"incoming" | "outgoing" | "all"} [options.direction] - If set, only returns transfers with the given direction (default: "all").
   * @param {number} [options.limit] - The number of transfers to return (default: 10).
   * @param {number} [options.skip] - The number of transfers to skip (default: 0).
   * @returns {Promise<SparkTransfer[]>} The bitcoin transfers.
   */
  async getTransfers (options = {}) {
    const { direction = 'all', limit = 10, skip = 0 } = options

    const transfers = []

    let i = 0

    while (true) {
      const offset = skip + (i * limit)

      let { transfers: batch } = await this.#wallet.getTransfers(limit, offset)

      if (batch.length === 0) {
        break
      }

      if (direction !== 'all') {
        batch = batch.filter(({ transferDirection }) => direction === transferDirection.toLowerCase())
      }

      transfers.push(...batch)

      if (transfers.length >= limit) {
        break
      }

      i++
    }

    const result = transfers.slice(skip, limit)

    return result
  }

  /**
   * Cleans up any active wallet connections.
   * This should be called when you're done using the account to free up resources.
   *
   * @returns {Promise<void>}
   */
  async cleanupConnections () {
    await this.#wallet.cleanupConnections()
  }
}<|MERGE_RESOLUTION|>--- conflicted
+++ resolved
@@ -13,19 +13,9 @@
 // limitations under the License.
 'use strict'
 
-<<<<<<< HEAD
-import { getLatestDepositTxId } from '@buildonspark/spark-sdk'
+import { getLatestDepositTxId, Network } from '@buildonspark/spark-sdk/utils'
 
 import { bytesToHex } from '@noble/curves/abstract/utils'
-
-/**
- * @typedef {import('@buildonspark/spark-sdk').SparkWallet} SparkWallet
- */
-=======
-import { getLatestDepositTxId, Network } from '@buildonspark/spark-sdk/utils'
-
-import { bytesToHex } from '@noble/curves/abstract/utils'
->>>>>>> 8d3b498d
 
 /**
  * @typedef {import('@buildonspark/spark-sdk/types').WalletLeaf} WalletLeaf
@@ -63,17 +53,9 @@
   #wallet
   #signer
 
-<<<<<<< HEAD
-  /**
-   * @param {SparkWallet} wallet - The wallet.
-   */
   constructor (wallet) {
     this.#wallet = wallet
-=======
-  constructor (wallet) {
-    this.#wallet = wallet
-
->>>>>>> 8d3b498d
+
     this.#signer = wallet.config.signer
   }
 
