// Copyright 2024 Tether Operations Limited
//
// Licensed under the Apache License, Version 2.0 (the "License");
// you may not use this file except in compliance with the License.
// You may obtain a copy of the License at
//
//     http://www.apache.org/licenses/LICENSE-2.0
//
// Unless required by applicable law or agreed to in writing, software
// distributed under the License is distributed on an "AS IS" BASIS,
// WITHOUT WARRANTIES OR CONDITIONS OF ANY KIND, either express or implied.
// See the License for the specific language governing permissions and
// limitations under the License.
'use strict'

import { getLatestDepositTxId, Network } from '@buildonspark/spark-sdk/utils'

import { bytesToHex } from '@noble/curves/abstract/utils'

/**
 * @typedef {import('@buildonspark/spark-sdk/types').WalletLeaf} WalletLeaf
 */

/**
 * @typedef {import('@buildonspark/spark-sdk/types').CoopExitRequest} CoopExitRequest
 */

/**
 * @typedef {import('@buildonspark/spark-sdk/types').LightningReceiveRequest} LightningReceiveRequest
 */

/**
 * @typedef {import('@buildonspark/spark-sdk/types').LightningSendRequest} LightningSendRequest
 */

/**
 * @typedef {import('@buildonspark/spark-sdk/types').WalletTransfer} SparkTransfer
 */

/**
 * @typedef {Object} KeyPair
 * @property {Uint8Array} publicKey - The public key.
 * @property {Uint8Array} privateKey - The private key.
 */

/**
 * @typedef {Object} SparkTransaction
 * @property {string} to - The transaction's recipient.
 * @property {number} value - The amount of bitcoins to send to the recipient (in satoshis).
 */

export default class WalletAccountSpark {
  #wallet
  #signer

  constructor (wallet) {
    this.#wallet = wallet

    this.#signer = wallet.config.signer
  }

  /**
   * The derivation path's index of this account.
   *
   * @type {number}
   */
  get index () {
    return this.#signer.index
  }

  /**
   * The derivation path of this account.
   *
   * @type {string}
   */
  get path () {
    const accountNumber = Network[this.#wallet.config.config.network]

    return `m/8797555'/${accountNumber}'/${this.index}'/0'`
  }

  /**
   * The account's key pair.
   *
   * @type {KeyPair}
   */
  get keyPair () {
    return {
      publicKey: this.#signer.identityKey.publicKey,
      privateKey: this.#signer.identityKey.privateKey
    }
  }

  /**
   * Returns the account's address.
   *
   * @returns {Promise<string>} The account's address.
   */
  async getAddress () {
    return await this.#wallet.getSparkAddress()
  }

  /**
   * Signs a message.
   *
   * @param {string} message - The message to sign.
   * @returns {Promise<string>} The message's signature.
   */
  async sign (message) {
<<<<<<< HEAD
    const msg = Buffer.from(message)
    const privateKey = this.#signer.identityKey.privateKey

    const signature = schnorr.sign(msg, privateKey)

    return bytesToHex(signature)
=======
    return await this.#wallet.signMessageWithIdentityKey(message)
>>>>>>> 8d3b498d
  }

  /**
   * Verifies a message's signature.
   *
   * @param {string} message - The original message.
   * @param {string} signature - The signature to verify.
   * @returns {Promise<boolean>} True if the signature is valid.
   */
  async verify (message, signature) {
<<<<<<< HEAD
    const sig = hexToBytes(signature)
    const msg = Buffer.from(message)
    const publicKey = this.#signer.identityKey.publicKey.slice(1)

    return schnorr.verify(sig, msg, publicKey)
=======
    return await this.#wallet.validateMessageWithIdentityKey(message, signature)
>>>>>>> 8d3b498d
  }

  /**
   * Quotes a transaction.
   *
   * @param {SparkTransaction} tx - The transaction to quote.
   * @returns {Promise<number>} The transaction's fee (in satoshis).
   */
  async quoteTransaction ({ to, value }) {
    return 0
  }

  /**
   * Sends a transaction.
   *
   * @param {SparkTransaction} tx - The transaction to send.
   * @returns {Promise<string>} The transaction's hash.
   */
  async sendTransaction ({ to, value }) {
    const transfer = await this.#wallet.transfer({
      receiverSparkAddress: to,
      amountSats: value
    })

    return transfer.id
  }

  /**
   * Returns the account's native token balance.
   *
   * @returns {Promise<number>} The native token balance.
   */
  async getBalance () {
    const { balance } = await this.#wallet.getBalance()

    return Number(balance)
  }

  /**
   * Returns the account balance for a specific token.
   *
   * @param {string} tokenAddress - The smart contract address of the token.
   * @returns {Promise<number>} The token balance.
   */
  async getTokenBalance (tokenAddress) {
    throw new Error('Not supported by the spark blockchain.')
  }

  /**
   * Generates a single-use deposit address for bitcoin deposits from layer 1.
   * Once you deposit funds to this address, it cannot be used again.
   *
   * @returns {Promise<string>} The single-use deposit address.
   */
  async getSingleUseDepositAddress () {
    return await this.#wallet.getSingleUseDepositAddress()
  }

  /**
   * Claims a deposit to the wallet.

   * @param {string} txId - The transaction id of the deposit.
   * @returns {Promise<WalletLeaf[] | undefined>} The nodes resulting from the deposit.
   */
  async claimDeposit (txId) {
    return await this.#wallet.claimDeposit(txId)
  }

  /**
   * Checks for a confirmed deposit to the specified deposit address.
   *
   * @param {string} depositAddress - The deposit address to check.
   * @returns {Promise<string | null>} The transaction id if found, null otherwise.
   */
  async getLatestDepositTxId (depositAddress) {
    return await getLatestDepositTxId(depositAddress)
  }

  /**
   * Initiates a withdrawal to move funds from the Spark network to an on-chain Bitcoin address.
   *
   * @property {Object} options - The withdrawal's options.
   * @property {string} options.to - The Bitcoin address where the funds should be sent.
   * @property {number} options.value - The amount in satoshis to withdraw.
   * @returns {Promise<CoopExitRequest | null | undefined>} The withdrawal request details, or null/undefined if the request cannot be completed.
   */
  async withdraw ({ to, value }) {
    return await this.#wallet.withdraw({
      onchainAddress: to,
      amountSats: value,
      exitSpeed: 'MEDIUM'
    })
  }

  /**
   * Creates a Lightning invoice for receiving payments.
   *
   * @param {Object} options - The invoice options.
   * @param {number} options.value - The amount in satoshis.
   * @param {string} [options.memo] - An optional description for the invoice.
   * @returns {Promise<LightningReceiveRequest>} BOLT11 encoded invoice.
   */
  async createLightningInvoice ({ value, memo }) {
    return await this.#wallet.createLightningInvoice({
      amountSats: value,
      memo
    })
  }

  /**
   * Get a Lightning receive request by id.
   *
   * @param {string} invoiceId - The id of the Lightning receive request.
   * @returns {Promise<LightningReceiveRequest | null>} The Lightning receive request.
   */
  async getLightningReceiveRequest (invoiceId) {
    return await this.#wallet.getLightningReceiveRequest(invoiceId)
  }

  /**
   * Pays a Lightning invoice.
   *
   * @param {Object} options - The payment options.
   * @param {string} options.invoice - The BOLT11-encoded Lightning invoice to pay.
   * @param {number} options.maxFeeSats - The maximum fee in satoshis to pay.
   * @returns {Promise<LightningSendRequest>} The Lightning payment request details.
   */
  async payLightningInvoice ({ invoice, maxFeeSats }) {
    return await this.#wallet.payLightningInvoice({
      invoice,
      maxFeeSats
    })
  }

  /**
   * Gets fee estimate for sending Lightning payments.
   *
   * @param {Object} options - The fee estimation options.
   * @param {string} options.invoice - The BOLT11-encoded Lightning invoice to estimate fees for.
   * @returns {Promise<number>} Fee estimate for sending Lightning payments.
   */
  async getLightningSendFeeEstimate ({ invoice }) {
    return await this.#wallet.getLightningSendFeeEstimate({
      encodedInvoice: invoice
    })
  }

  /**
   * Returns the bitcoin transfers history of the account.
   *
   * @param {Object} [options] - The options.
   * @param {"incoming" | "outgoing" | "all"} [options.direction] - If set, only returns transfers with the given direction (default: "all").
   * @param {number} [options.limit] - The number of transfers to return (default: 10).
   * @param {number} [options.skip] - The number of transfers to skip (default: 0).
   * @returns {Promise<SparkTransfer[]>} The bitcoin transfers.
   */
  async getTransfers (options = {}) {
    const { direction = 'all', limit = 10, skip = 0 } = options

    const transfers = []

    let i = 0

    while (true) {
      const offset = skip + (i * limit)

      let { transfers: batch } = await this.#wallet.getTransfers(limit, offset)

      if (batch.length === 0) {
        break
      }

      if (direction !== 'all') {
        batch = batch.filter(({ transferDirection }) => direction === transferDirection.toLowerCase())
      }

      transfers.push(...batch)

      if (transfers.length >= limit) {
        break
      }

      i++
    }

    const result = transfers.slice(skip, limit)

    return result
  }

  /**
   * Close the wallet account, erase all sensitive buffers, and cleanup provider connections.
   */
  dispose () {
    this.#signer.dispose()

    this.#index = null
    this.#signer = null
    this.#wallet = null
  }
}<|MERGE_RESOLUTION|>--- conflicted
+++ resolved
@@ -13,9 +13,12 @@
 // limitations under the License.
 'use strict'
 
-import { getLatestDepositTxId, Network } from '@buildonspark/spark-sdk/utils'
-
-import { bytesToHex } from '@noble/curves/abstract/utils'
+import { Buffer } from 'buffer'
+
+import { getLatestDepositTxId } from '@buildonspark/spark-sdk'
+
+import { schnorr } from '@noble/curves/secp256k1'
+import { bytesToHex, hexToBytes } from '@noble/curves/abstract/utils'
 
 /**
  * @typedef {import('@buildonspark/spark-sdk/types').WalletLeaf} WalletLeaf
@@ -50,13 +53,14 @@
  */
 
 export default class WalletAccountSpark {
+  #index
   #wallet
   #signer
 
-  constructor (wallet) {
+  constructor ({ index, signer, wallet }) {
+    this.#index = index
+    this.#signer = signer
     this.#wallet = wallet
-
-    this.#signer = wallet.config.signer
   }
 
   /**
@@ -65,7 +69,7 @@
    * @type {number}
    */
   get index () {
-    return this.#signer.index
+    return this.#index
   }
 
   /**
@@ -74,9 +78,7 @@
    * @type {string}
    */
   get path () {
-    const accountNumber = Network[this.#wallet.config.config.network]
-
-    return `m/8797555'/${accountNumber}'/${this.index}'/0'`
+    return this.#signer.path
   }
 
   /**
@@ -107,16 +109,7 @@
    * @returns {Promise<string>} The message's signature.
    */
   async sign (message) {
-<<<<<<< HEAD
-    const msg = Buffer.from(message)
-    const privateKey = this.#signer.identityKey.privateKey
-
-    const signature = schnorr.sign(msg, privateKey)
-
-    return bytesToHex(signature)
-=======
     return await this.#wallet.signMessageWithIdentityKey(message)
->>>>>>> 8d3b498d
   }
 
   /**
@@ -127,15 +120,7 @@
    * @returns {Promise<boolean>} True if the signature is valid.
    */
   async verify (message, signature) {
-<<<<<<< HEAD
-    const sig = hexToBytes(signature)
-    const msg = Buffer.from(message)
-    const publicKey = this.#signer.identityKey.publicKey.slice(1)
-
-    return schnorr.verify(sig, msg, publicKey)
-=======
     return await this.#wallet.validateMessageWithIdentityKey(message, signature)
->>>>>>> 8d3b498d
   }
 
   /**
