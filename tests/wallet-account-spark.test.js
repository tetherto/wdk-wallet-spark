--- conflicted
+++ resolved
@@ -100,9 +100,11 @@
     })
 
     test('should throw on a malformed signature', async ({ expect }) => {
+      // Bare: Input string must contain hex characters in even length
+      // Node: hex string expected, got unpadded hex of length 15
       await expect(async () => {
         await account.verify(MESSAGE, 'A bad signature')
-      }).rejects('hex string expected')
+      }).rejects(/(hex string expected|string must contain hex characters in even length)/)
     })
   })
 
@@ -140,59 +142,50 @@
     })
   })
 
-<<<<<<< HEAD
+  describe('getStaticDepositAddress', ({ test }) => {
+    test('should successfully return the static deposit address', async ({ expect }) => {
+      const DUMMY_STATIC_DEPOSIT_ADDRESS = 'dummy-deposit-address-id'
+
+      sparkWallet.getStaticDepositAddress = spy(() => DUMMY_STATIC_DEPOSIT_ADDRESS)
+
+      const staticDepositAddress = await account.getStaticDepositAddress()
+      expect(sparkWallet.getStaticDepositAddress).toHaveBeenCalled()
+      expect(staticDepositAddress).toEqual(DUMMY_STATIC_DEPOSIT_ADDRESS)
+    })
+  })
+
+  describe('claimStaticDeposit', () => {
+    test('should successfully claim a static deposit', async ({ expect }) => {
+      const DUMMY_CLAIM_STATIC_DEPOSIT_QUOTE = {
+        signature: 'dummy-signature',
+        creditAmountSats: 1_000
+      }
+
+      const DUMMY_WALLET_LEAFS = [{ id: 'wallet-leaf-1' }]
+
+      sparkWallet.getClaimStaticDepositQuote = spy(() => DUMMY_CLAIM_STATIC_DEPOSIT_QUOTE)
+
+      sparkWallet.claimStaticDeposit = spy(() => DUMMY_WALLET_LEAFS)
+
+      const result = await account.claimStaticDeposit('dummy-transaction-id')
+
+      expect(sparkWallet.getClaimStaticDepositQuote).toHaveBeenCalledWith('dummy-transaction-id')
+
+      expect(sparkWallet.claimStaticDeposit).toHaveBeenCalledWith({
+        transactionId: 'dummy-transaction-id',
+        creditAmountSats: 1_000,
+        sspSignature: 'dummy-signature'
+      })
+
+      expect(result).toEqual(DUMMY_WALLET_LEAFS)
+    })
+  })
+
   describe('getSingleUseDepositAddress', ({ test }) => {
     test('should return a valid single use deposit address', async ({ expect }) => {
       const DUMMY_SINGLE_USE_DEPOSIT_ADDRESS =
         'bc1pgljhxntemplmml7xz9gmf7cptw4hualdnf348jmu95k6gzuxgfeslrg6kh'
       sparkWallet.getSingleUseDepositAddress = spy(() => DUMMY_SINGLE_USE_DEPOSIT_ADDRESS)
-=======
-  describe('getStaticDepositAddress', () => {
-    test('should successfully return the static deposit address', async () => {
-      const DUMMY_STATIC_DEPOSIT_ADDRESS = 'dummy-deposit-address-id'
-
-      sparkWallet.getStaticDepositAddress = jest.fn().mockResolvedValue(DUMMY_STATIC_DEPOSIT_ADDRESS)
-
-      const staticDepositAddress = await account.getStaticDepositAddress()
-      expect(sparkWallet.getStaticDepositAddress).toHaveBeenCalled()
-      expect(staticDepositAddress).toEqual(DUMMY_STATIC_DEPOSIT_ADDRESS)
-    })
-  })
-
-  describe('claimStaticDeposit', () => {
-    test('should successfully claim a static deposit', async () => {
-      const DUMMY_CLAIM_STATIC_DEPOSIT_QUOTE = {
-        signature: 'dummy-signature',
-        creditAmountSats: 1_000
-      }
-
-      const DUMMY_WALLET_LEAFS = [
-        { id: 'wallet-leaf-1' }
-      ]
-
-      sparkWallet.getClaimStaticDepositQuote= jest.fn().mockResolvedValue(DUMMY_CLAIM_STATIC_DEPOSIT_QUOTE)
-
-      sparkWallet.claimStaticDeposit= jest.fn().mockResolvedValue(DUMMY_WALLET_LEAFS)
-
-      const result = await account.claimStaticDeposit('dummy-transaction-id')
-
-      expect(sparkWallet.getClaimStaticDepositQuote).toHaveBeenCalledWith('dummy-transaction-id')
-
-      expect(sparkWallet.claimStaticDeposit).toHaveBeenCalledWith({
-        transactionId: 'dummy-transaction-id',
-        creditAmountSats: 1_000,
-        sspSignature: 'dummy-signature'
-      })
-
-      expect(result).toEqual(DUMMY_WALLET_LEAFS)
-    })
-  })
-
-  describe('getSingleUseDepositAddress', () => {
-    test('should return a valid single use deposit address', async () => {
-      const DUMMY_SINGLE_USE_DEPOSIT_ADDRESS = 'bc1pgljhxntemplmml7xz9gmf7cptw4hualdnf348jmu95k6gzuxgfeslrg6kh'
-      sparkWallet.getSingleUseDepositAddress = jest.fn().mockResolvedValue(DUMMY_SINGLE_USE_DEPOSIT_ADDRESS)
->>>>>>> 0f0c3f8f
 
       const address = await account.getSingleUseDepositAddress()
       expect(sparkWallet.getSingleUseDepositAddress).toHaveBeenCalled()
