import { beforeAll, beforeEach, describe, expect, jest, test } from '@jest/globals'

import * as sparkSdk from '@buildonspark/spark-sdk'

import * as bip39 from 'bip39'

import Bip44SparkSigner from '../src/bip-44/spark-signer.js'

const { SparkWallet } = sparkSdk

const SEED_PHRASE = 'cook voyage document eight skate token alien guide drink uncle term abuse'

const SEED = bip39.mnemonicToSeedSync(SEED_PHRASE)

const ACCOUNT = {
  index: 0,
  path: "m/44'/998'/0'/0/0",
  address: 'sp1pgss9mdgv7f6cf3lq5a3feh2jtnuypgf2x438tdq79q9jxtnflj9hhq4htem47',
  keyPair: {
    privateKey: 'd5d117a4be53b177b4ba48fc709539e37e24e72d4a90f1d47daf309ec3e8ae7b',
    publicKey: '02eda86793ac263f053b14e6ea92e7c2050951ab13ada0f1405919734fe45bdc15'
  }
}

const getLatestDepositTxIdMock = jest.fn()

jest.unstable_mockModule('@buildonspark/spark-sdk', () => ({
  ...sparkSdk,
  getLatestDepositTxId: getLatestDepositTxIdMock
}))

const { WalletAccountSpark } = await import('../index.js')

describe('WalletAccountSpark', () => {
  let sparkWallet,
      account

  beforeAll(async () => {
    const { wallet } = await SparkWallet.initialize({
      signer: new Bip44SparkSigner(0),
      mnemonicOrSeed: SEED,
      options: {
        network: 'MAINNET'
      }
    })

    sparkWallet = wallet
  }, 10_000)

  afterAll(async () => {
    await sparkWallet.cleanupConnections()
  }, 10_000)

  beforeEach(() => {
    account = new WalletAccountSpark(sparkWallet)
  })

  describe('constructor', () => {
    test('should successfully initialize an account for the given spark wallet', async () => {
      expect(account.index).toBe(ACCOUNT.index)

      expect(account.path).toBe(ACCOUNT.path)

      expect(account.keyPair).toEqual({
        privateKey: new Uint8Array(Buffer.from(ACCOUNT.keyPair.privateKey, 'hex')),
        publicKey: new Uint8Array(Buffer.from(ACCOUNT.keyPair.publicKey, 'hex'))
      })
    })
  })

  describe('getAddress', () => {
    test('should return the correct address', async () => {
      const address = await account.getAddress()

      expect(address).toBe(ACCOUNT.address)
    })
  })

  describe('sign', () => {
    const MESSAGE = 'Dummy message to sign.'

    const EXPECTED_SIGNATURE = '304402206aeb89509bda36572e2f042e9fb6b04bf3c759c0473c6d0e683143680bb363ad02207bd0e9dd8ff98a9a15962722904c71dd074c83ce8717d67d31b1010a4e9c6de6'

    test('should return the correct signature', async () => {
      const signature = await account.sign(MESSAGE)

      expect(signature).toBe(EXPECTED_SIGNATURE)
    })
  })

  describe('verify', () => {
    const MESSAGE = 'Dummy message to sign.'

    const SIGNATURE = '304402206aeb89509bda36572e2f042e9fb6b04bf3c759c0473c6d0e683143680bb363ad02207bd0e9dd8ff98a9a15962722904c71dd074c83ce8717d67d31b1010a4e9c6de6'

    test('should return true for a valid signature', async () => {
      const result = await account.verify(MESSAGE, SIGNATURE)

      expect(result).toBe(true)
    })

    test('should return false for an invalid signature', async () => {
      const result = await account.verify('Another message.', SIGNATURE)

      expect(result).toBe(false)
    })

    test('should throw on a malformed signature', async () => {
      await expect(account.verify(MESSAGE, 'A bad signature'))
        .rejects.toThrow('hex string expected')
    })
  })

  describe('sendTransaction', () => {
    const TRANSACTION = {
      to: 'sp1pgssxdn5c2vxkqhetf58ssdy6fxz9hpwqd36uccm772gvudvsmueuxtm2leurf',
      value: 100
    }

    const DUMMY_ID = 'dummy-id'

    test('should successfully send a transaction', async () => {
      sparkWallet.transfer = jest.fn(({ receiverSparkAddress, amountSats }) =>
        receiverSparkAddress === TRANSACTION.to &&
        amountSats === TRANSACTION.value &&
        {
          id: DUMMY_ID
        }
      )

      const { hash, fee } = await account.sendTransaction(TRANSACTION)

      expect(hash).toBe(DUMMY_ID)

      expect(fee).toBe(0)
    })
  })

  describe('quoteSendTransaction', () => {
    const TRANSACTION = {
      to: 'sp1pgssxdn5c2vxkqhetf58ssdy6fxz9hpwqd36uccm772gvudvsmueuxtm2leurf',
      value: 100
    }

    test('should successfully quote a transaction', async () => {
      const { fee } = await account.quoteSendTransaction(TRANSACTION)

      expect(fee).toBe(0)
    })
  })

  describe('transfer', () => {
    test('should throw an unsupported operation error', async () => {
      await expect(account.transfer({}))
        .rejects.toThrow('Method not supported on the spark blockchain.')
    })
  })

  describe('quoteTransfer', () => {
    test('should throw an unsupported operation error', async () => {
      await expect(account.quoteTransfer({}))
        .rejects.toThrow('Method not supported on the spark blockchain.')
    })
  })

  describe('getBalance', () => {
    test('should return the correct balance of the account', async () => {
      sparkWallet.getBalance = jest.fn(() => ({
        balance: 12_345n
      }))

      const balance = await account.getBalance()

      expect(balance).toBe(12_345)
    })
  })

  describe('getTokenBalance', () => {
    test('should throw an unsupported operation error', async () => {
      await expect(account.getTokenBalance('token-address'))
        .rejects.toThrow('Method not supported on the spark blockchain.')
    })
  })

<<<<<<< HEAD
  describe('getTransactionReceipt', () => {
    const DUMMY_TRANSACTION_HASH = 'dummy-transfer-id'

    test('should return the correct transaction receipt', async () => {
      const DUMMY_TRANSACTION_RECEIPT = {
        id: DUMMY_TRANSACTION_HASH,
        totalValue: 1_000
      }

      wallet.getTransfer = jest.fn().mockResolvedValue(DUMMY_TRANSACTION_RECEIPT)

      const receipt = await account.getTransactionReceipt(DUMMY_TRANSACTION_HASH)
      expect(wallet.getTransfer).toHaveBeenCalledWith(DUMMY_TRANSACTION_HASH)
      expect(receipt).toEqual(DUMMY_TRANSACTION_RECEIPT)
    })

    test('should return null if the transaction has not been included in a block yet', async () => {
      wallet.getTransfer = jest.fn().mockResolvedValue(undefined)
      
      const receipt = await account.getTransactionReceipt(DUMMY_TRANSACTION_HASH)
      expect(wallet.getTransfer).toHaveBeenCalledWith(DUMMY_TRANSACTION_HASH)
      expect(receipt).toBe(null)
=======
  describe('getSingleUseDepositAddress', () => {
    test('should return a valid single use deposit address', async () => {
      const DUMMY_SINGLE_USE_DEPOSIT_ADDRESS = 'bc1pgljhxntemplmml7xz9gmf7cptw4hualdnf348jmu95k6gzuxgfeslrg6kh'
      sparkWallet.getSingleUseDepositAddress = jest.fn().mockResolvedValue(DUMMY_SINGLE_USE_DEPOSIT_ADDRESS)

      const address = await account.getSingleUseDepositAddress()
      expect(sparkWallet.getSingleUseDepositAddress).toHaveBeenCalled()
      expect(address).toMatch(DUMMY_SINGLE_USE_DEPOSIT_ADDRESS)
    })
  })

  describe('claimDeposit', () => {
    test('should successfully claim a deposit', async () => {
      const DUMMY_TX_ID = 'dummy-tx-id'

      const DUMMY_WALLET_LEAFS = [
        { id: 'wallet-leaf-1' },
        { id: 'wallet-leaf-2' }
      ]

      sparkWallet.claimDeposit = jest.fn().mockResolvedValue(DUMMY_WALLET_LEAFS)

      const nodes = await account.claimDeposit(DUMMY_TX_ID)
      expect(sparkWallet.claimDeposit).toHaveBeenCalledWith(DUMMY_TX_ID)
      expect(nodes).toEqual(DUMMY_WALLET_LEAFS)
    })
  })

  describe('getLatestDepositTxId', () => {
    test('should return the latest deposit transaction id', async () => {
      const DUMMY_LATEST_DEPOSIT_TX_ID = 'dummy-latest-tx-id'
      getLatestDepositTxIdMock.mockResolvedValue(DUMMY_LATEST_DEPOSIT_TX_ID)

      const txId = await account.getLatestDepositTxId()
      expect(getLatestDepositTxIdMock).toHaveBeenCalled()
      expect(txId).toBe(DUMMY_LATEST_DEPOSIT_TX_ID)
    })
  })

  describe('withdraw', () => {
    test('should successfully initialize a withdrawal', async () => {
      const DUMMY_OPTIONS = {
        to: 'sp1pgssxdn5c2vxkqhetf58ssdy6fxz9hpwqd36uccm772gvudvsmueuxtm2leurf',
        value: 100
      }

      const DUMMY_COOP_EXIT_REQUEST = { 
        id: 'coop-exit-request-1' 
      }

      sparkWallet.withdraw = jest.fn().mockResolvedValue(DUMMY_COOP_EXIT_REQUEST)

      const coopExitRequest = await account.withdraw(DUMMY_OPTIONS)

      expect(sparkWallet.withdraw).toHaveBeenCalledWith({
        onchainAddress: DUMMY_OPTIONS.to,
        amountSats: DUMMY_OPTIONS.value,
        exitSpeed: 'MEDIUM'
      })

      expect(coopExitRequest).toEqual(DUMMY_COOP_EXIT_REQUEST)
    })
  })

  describe('createLightningInvoice', () => {
    test('should successfully create a lighting invoice', async () => {
      const DUMMY_OPTIONS = { 
        value: 1_500, 
        memo: 'This is just a test invoice.' 
      }

      const DUMMY_LIGHTNING_RECEIVE_REQUEST = { 
        id: 'lightining-receive-request-1' 
      }

      sparkWallet.createLightningInvoice = jest.fn().mockResolvedValue(DUMMY_LIGHTNING_RECEIVE_REQUEST)

      const lightningReceiveRequest = await account.createLightningInvoice(DUMMY_OPTIONS)

      expect(sparkWallet.createLightningInvoice).toHaveBeenCalledWith({
        amountSats: DUMMY_OPTIONS.value,
        memo: DUMMY_OPTIONS.memo
      })

      expect(lightningReceiveRequest).toEqual(DUMMY_LIGHTNING_RECEIVE_REQUEST)
    })
  })

  describe('getLightningReceiveRequest', () => {
    test('should successfully return the lightning receive request', async () => {
      const DUMMY_INVOICE_ID = 'dummy-invoice-id'

      const DUMMY_LIGHTING_RECEIVE_REQUEST = { 
        id: DUMMY_INVOICE_ID 
      }

      sparkWallet.getLightningReceiveRequest = jest.fn().mockResolvedValue(DUMMY_LIGHTING_RECEIVE_REQUEST)

      const lightningReceiveRequest = await account.getLightningReceiveRequest(DUMMY_INVOICE_ID)
      expect(sparkWallet.getLightningReceiveRequest).toHaveBeenCalledWith(DUMMY_INVOICE_ID)
      expect(lightningReceiveRequest).toEqual(DUMMY_LIGHTING_RECEIVE_REQUEST)
    })
  })

  describe('payLightningInvoice', () => {
    test('should successfully pay a lightning invoice', async () => {
      const DUMMY_OPTIONS = { 
        invoice: 'dummy-bolt11-invoice',
        maxFeeSats: 50 
      }

      const DUMMY_LIGHTNING_SEND_REQUEST = { 
        id: 'lighting-send-request-1'
      }

      sparkWallet.payLightningInvoice = jest.fn().mockResolvedValue(DUMMY_LIGHTNING_SEND_REQUEST)

      const lightningSendRequest = await account.payLightningInvoice(DUMMY_OPTIONS)

      expect(sparkWallet.payLightningInvoice).toHaveBeenCalledWith({
        invoice: DUMMY_OPTIONS.invoice,
        maxFeeSats: DUMMY_OPTIONS.maxFeeSats
      })

      expect(lightningSendRequest).toEqual(DUMMY_LIGHTNING_SEND_REQUEST)
    })
  })

  describe('getLightningSendFeeEstimate', () => {
    test('should successfully return the fee estimate', async () => {
      const DUMMY_OPTIONS = {
        invoice: 'dummy-bolt11-invoice'
      }

      const DUMMY_FEE_ESTIMATE = 100

      sparkWallet.getLightningSendFeeEstimate = jest.fn().mockResolvedValue(DUMMY_FEE_ESTIMATE)

      const feeEstimate = await account.getLightningSendFeeEstimate(DUMMY_OPTIONS)

      expect(sparkWallet.getLightningSendFeeEstimate).toHaveBeenCalledWith({
        encodedInvoice: DUMMY_OPTIONS.invoice
      })

      expect(feeEstimate).toBe(DUMMY_FEE_ESTIMATE)
    })
  })

  describe('getTransfers', () => {
    const DUMMY_TRANSFERS = [
      { id: 'dummy-transfer-1', transferDirection: 'INCOMING', totalValue: 1_000 },
      { id: 'dummy-transfer-2', transferDirection: 'OUTGOING', totalValue: 2_000 },
      { id: 'dummy-transfer-3', transferDirection: 'INCOMING', totalValue: 3_000 },
      { id: 'dummy-transfer-4', transferDirection: 'OUTGOING', totalValue: 4_000 },
      { id: 'dummy-transfer-5', transferDirection: 'INCOMING', totalValue: 5_000 }
    ]

    test('should return an empty transfer history', async () => {
      sparkWallet.getTransfers = jest.fn().mockResolvedValueOnce({ transfers: [] })

      const transfers = await account.getTransfers()
      expect(sparkWallet.getTransfers).toHaveBeenCalledWith(10, 0)
      expect(transfers).toEqual([])
    })

    test('should return the full transfer history', async () => {
      sparkWallet.getTransfers = jest.fn().mockResolvedValueOnce({ transfers: DUMMY_TRANSFERS })
        .mockResolvedValue({ transfers: [] })

      const transfers = await account.getTransfers()
      expect(sparkWallet.getTransfers).toHaveBeenCalledWith(10, 0)
      expect(transfers).toEqual(DUMMY_TRANSFERS)
    })

    test('should return the incoming transfer history', async () => {
      sparkWallet.getTransfers = jest.fn().mockResolvedValueOnce({ transfers: DUMMY_TRANSFERS })
        .mockResolvedValue({ transfers: [] })

      const transfers = await account.getTransfers({ direction: 'incoming' })
      expect(sparkWallet.getTransfers).toHaveBeenCalledWith(10, 0)
      expect(transfers).toEqual([DUMMY_TRANSFERS[0], DUMMY_TRANSFERS[2], DUMMY_TRANSFERS[4]])
    })

    test('should return the outgoing transfer history', async () => {
      sparkWallet.getTransfers = jest.fn().mockResolvedValueOnce({ transfers: DUMMY_TRANSFERS })
        .mockResolvedValue({ transfers: [] })

      const transfers = await account.getTransfers({ direction: 'outgoing' })
      expect(sparkWallet.getTransfers).toHaveBeenCalledWith(10, 0)
      expect(transfers).toEqual([DUMMY_TRANSFERS[1], DUMMY_TRANSFERS[3]])
    })

    test('should correctly paginate the transfer history', async () => {
      sparkWallet.getTransfers = jest.fn().mockResolvedValueOnce({ transfers: DUMMY_TRANSFERS })
        .mockResolvedValue({ transfers: [] })

      const transfers = await account.getTransfers({ limit: 2, skip: 1 })
      expect(sparkWallet.getTransfers).toHaveBeenCalledWith(3, 0)
      expect(transfers).toEqual([DUMMY_TRANSFERS[1], DUMMY_TRANSFERS[2]])
    })

    test('should correctly filter and paginate the transfer history', async () => {
      sparkWallet.getTransfers = jest.fn().mockResolvedValueOnce({ transfers: DUMMY_TRANSFERS.slice(0, 3) })
        .mockResolvedValueOnce({ transfers: DUMMY_TRANSFERS.slice(3) })
        .mockResolvedValue({ transfers: [] })

      const transfers = await account.getTransfers({ limit: 2, skip: 1, direction: 'incoming' })

      expect(sparkWallet.getTransfers).toHaveBeenCalledWith(3, 0)
      expect(sparkWallet.getTransfers).toHaveBeenCalledWith(3, 3)
      expect(transfers).toEqual([DUMMY_TRANSFERS[2], DUMMY_TRANSFERS[4]])
>>>>>>> c4da71e0
    })
  })

  describe('cleanupConnections', () => {
    test('should close and clean up connections with the blockchain', async () => {
      sparkWallet.cleanupConnections = jest.fn()

      await account.cleanupConnections()

      expect(sparkWallet.cleanupConnections).toHaveBeenCalled()
    })
  })
})<|MERGE_RESOLUTION|>--- conflicted
+++ resolved
@@ -181,8 +181,7 @@
         .rejects.toThrow('Method not supported on the spark blockchain.')
     })
   })
-
-<<<<<<< HEAD
+  
   describe('getTransactionReceipt', () => {
     const DUMMY_TRANSACTION_HASH = 'dummy-transfer-id'
 
@@ -205,7 +204,9 @@
       const receipt = await account.getTransactionReceipt(DUMMY_TRANSACTION_HASH)
       expect(wallet.getTransfer).toHaveBeenCalledWith(DUMMY_TRANSACTION_HASH)
       expect(receipt).toBe(null)
-=======
+    })
+  })
+
   describe('getSingleUseDepositAddress', () => {
     test('should return a valid single use deposit address', async () => {
       const DUMMY_SINGLE_USE_DEPOSIT_ADDRESS = 'bc1pgljhxntemplmml7xz9gmf7cptw4hualdnf348jmu95k6gzuxgfeslrg6kh'
@@ -417,7 +418,6 @@
       expect(sparkWallet.getTransfers).toHaveBeenCalledWith(3, 0)
       expect(sparkWallet.getTransfers).toHaveBeenCalledWith(3, 3)
       expect(transfers).toEqual([DUMMY_TRANSFERS[2], DUMMY_TRANSFERS[4]])
->>>>>>> c4da71e0
     })
   })
 
